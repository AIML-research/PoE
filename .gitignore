--- conflicted
+++ resolved
@@ -3,8 +3,5 @@
 runs
 **__pycache__
 .idea
-<<<<<<< HEAD
 tmp
-=======
-notebook
->>>>>>> faaf1993
+notebook